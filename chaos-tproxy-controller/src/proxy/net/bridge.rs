--- conflicted
+++ resolved
@@ -71,8 +71,6 @@
         }
     }
 
-<<<<<<< HEAD
-=======
     pub fn set_ip_with_interface_name(&mut self, interface: &str) -> anyhow::Result<()> {
         for i in pnet::datalink::interfaces() {
             if i.name == interface {
@@ -84,7 +82,6 @@
         Err(anyhow!("interface : {} not found", interface))
     }
 
->>>>>>> 014d16a6
     pub async fn setenv_bridge(&self, handle: &mut Handle) -> Result<()> {
         let Gateway {
             mac_addr: gateway_mac,
