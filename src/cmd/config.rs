--- conflicted
+++ resolved
@@ -17,7 +17,6 @@
     pub proxy_mark: Option<i32>,
     pub ignore_mark: Option<i32>,
     pub route_table: Option<u8>,
-<<<<<<< HEAD
     pub rules: Option<Vec<RawRule>>,
 }
 
@@ -26,16 +25,8 @@
     pub target: RawTarget,
     pub selector: RawSelector,
     pub actions: RawActions,
-=======
-    pub rules: Option<RawRules>,
-}
-
-#[derive(Debug, Eq, PartialEq, Clone, Deserialize, Serialize, Default)]
-pub struct RawRules {
-    pub request: Option<Vec<RawRequestRule>>,
-    pub response: Option<Vec<RawResponseRule>>,
->>>>>>> 1c59c21e
-}
+}
+
 #[derive(Debug, Eq, PartialEq, Clone, Deserialize, Serialize)]
 pub enum RawTarget {
     Request,
@@ -114,29 +105,9 @@
             proxy_mark,
             ignore_mark,
             route_table,
-<<<<<<< HEAD
             rules: raw
                 .rules
                 .unwrap_or_default()
-=======
-            rules: raw.rules.unwrap_or_default().try_into()?,
-        })
-    }
-}
-
-impl TryFrom<RawRules> for Rules {
-    type Error = Error;
-
-    fn try_from(RawRules { request, response }: RawRules) -> Result<Self, Self::Error> {
-        Ok(Self {
-            request: request
-                .unwrap_or_else(Vec::new)
-                .into_iter()
-                .map(TryInto::try_into)
-                .collect::<Result<Vec<_>, Self::Error>>()?,
-            response: response
-                .unwrap_or_else(Vec::new)
->>>>>>> 1c59c21e
                 .into_iter()
                 .map(TryInto::try_into)
                 .collect::<Result<Vec<_>, Self::Error>>()?,
