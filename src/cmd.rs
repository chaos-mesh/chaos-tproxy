use std::convert::TryInto;
use std::path::PathBuf;

use anyhow::{anyhow, Result};
use config::RawConfig;
use structopt::StructOpt;
use tokio::fs::read_to_string;

use crate::tproxy::config::Config;

pub mod config;

#[derive(Debug, StructOpt)]
#[structopt(name = "proxy", about = "The option of rs-proxy.")]
struct Opt {
    ///path of config file
    #[structopt(parse(from_os_str))]
    input: Option<PathBuf>,
}

pub async fn get_config() -> Result<Config> {
    let opt: Opt = Opt::from_args();
    get_config_from_opt(opt.input).await
}

pub async fn get_config_from_opt(path: Option<PathBuf>) -> Result<Config> {
    match path {
        None => RawConfig::default(),
        Some(path_buf) => {
            let buffer = read_to_string(&path_buf).await?;
            match path_buf.extension().and_then(|ext| ext.to_str()) {
                Some("json") => serde_json::from_str(&buffer)?,
                Some("yaml") => serde_yaml::from_str(&buffer)?,
                _ => return Err(anyhow!("invalid file extension")),
            }
        }
    }
    .try_into()
}

#[cfg(test)]
mod test {
    use std::time::Duration;

    use anyhow::Result;

    use super::config::{RawActions, RawConfig, RawRule, RawSelector, RawTarget};
    #[test]
    fn test_serde_util() -> Result<()> {
        let conf = RawConfig {
            listen_port: Some(58080),
            proxy_ports: vec![80],
            proxy_mark: Some(255),
            ignore_mark: Some(255),
            route_table: Some(100),
<<<<<<< HEAD
            rules: Some(vec![
                RawRule {
                    target: RawTarget::Request,
                    selector: RawSelector {
=======
            rules: Some(RawRules {
                request: Some(vec![RawRequestRule {
                    selector: RawRequestSelector {
>>>>>>> 1c59c21e
                        port: None,
                        path: Some("/rs-tproxy".to_string()),
                        method: Some("GET".to_string()),
                        headers: Some(
                            [("aname", "avalue")]
                                .iter()
                                .map(|(k, v)| (k.to_string(), v.to_string()))
                                .collect(),
                        ),
                        code: None,
                        response_headers: None,
                    },
                    actions: RawActions {
                        abort: None,
                        delay: Some(Duration::from_secs(1)),
                        append: None,
                        replace: None,
                    },
                },
                RawRule {
                    target: RawTarget::Response,
                    selector: RawSelector {
                        port: None,
                        path: Some("/rs-tproxy".to_string()),
                        method: Some("GET".to_string()),
                        headers: Some(
                            [("aname", "avalue")]
                                .iter()
                                .map(|(k, v)| (k.to_string(), v.to_string()))
                                .collect(),
                        ),
                        code: Some(80),
                        response_headers: Some(
                            [("server", "nginx")]
                                .iter()
                                .map(|(k, v)| (k.to_string(), v.to_string()))
                                .collect(),
                        ),
                    },
<<<<<<< HEAD
                    actions: RawActions {
                        abort: Some(true),
                        delay: Some(Duration::from_secs(1)),
                        append: None,
                        replace: None,
                    },
                },
            ]),
=======
                    action: RawResponseAction::Delay(Duration::from_secs(1)),
                }]),
            }),
>>>>>>> 1c59c21e
        };
        let json = serde_json::to_string(&conf)?;
        println!("{}", json);
        let conf_json_out: RawConfig = serde_json::from_str(&json)?;
        assert_eq!(conf_json_out, conf);
        let yaml = serde_yaml::to_string(&conf)?;
        println!("{}", yaml);
        let conf_yaml_out: RawConfig = serde_yaml::from_str(&yaml)?;
        assert_eq!(conf_yaml_out, conf);
        Ok(())
    }
}<|MERGE_RESOLUTION|>--- conflicted
+++ resolved
@@ -53,16 +53,10 @@
             proxy_mark: Some(255),
             ignore_mark: Some(255),
             route_table: Some(100),
-<<<<<<< HEAD
             rules: Some(vec![
                 RawRule {
                     target: RawTarget::Request,
                     selector: RawSelector {
-=======
-            rules: Some(RawRules {
-                request: Some(vec![RawRequestRule {
-                    selector: RawRequestSelector {
->>>>>>> 1c59c21e
                         port: None,
                         path: Some("/rs-tproxy".to_string()),
                         method: Some("GET".to_string()),
@@ -102,7 +96,6 @@
                                 .collect(),
                         ),
                     },
-<<<<<<< HEAD
                     actions: RawActions {
                         abort: Some(true),
                         delay: Some(Duration::from_secs(1)),
@@ -111,11 +104,6 @@
                     },
                 },
             ]),
-=======
-                    action: RawResponseAction::Delay(Duration::from_secs(1)),
-                }]),
-            }),
->>>>>>> 1c59c21e
         };
         let json = serde_json::to_string(&conf)?;
         println!("{}", json);
