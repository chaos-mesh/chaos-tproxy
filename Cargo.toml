[package]
authors = ["Andrewmatilde <davis6813585853062@outlook.com>", "Hexilee <i@hexilee.me>"]
edition = "2018"
name = "rs-tproxy"
version = "0.1.1"

# See more keys and their definitions at https://doc.rust-lang.org/cargo/reference/manifest.html

[[bin]]
name = "rs-tproxy"
path = "rs-tproxy-controller/src/main.rs"

[workspace]
members = ["rs-tproxy-controller", "rs-tproxy-proxy"]

[dependencies]
anyhow = "1.0"
clap = "2.33.3"
futures = "0.3.10"
http = "0.2.3"
humantime-serde = "1.0"
hyper = {git = "https://github.com/Andrewmatilde/hyper.git", features = ["runtime", "client", "server", "http1", "http2", "stream", "error_return"]}
iptables = "0.4"
libc = {version = "0.2.81", features = ["std"]}
paw = "1.0"
serde = {version = "1.0", features = ["derive"]}
serde_derive = "1.0.123"
serde_json = "1.0"
serde_urlencoded = "0.7"
serde_yaml = "0.8"
socket2 = "0.3"
structopt = {version = "0.3", features = ["paw"]}
tokio = {version = "1.4", features = ["full"]}
wildmatch = "2.1"
tracing = "0.1"
tracing-futures = "0.2"
tracing-subscriber = "0.2"
json-patch = "0.2.6"
async-trait = "0.1.50"
<<<<<<< HEAD
base64 = "0.13"
=======
actix-server = "2.0.0-beta.5"
actix-http = "3.0.0-beta.8"
bytes = "1.0.1"
rs-tproxy-proxy = {path = "./rs-tproxy-proxy"}
uuid = { version = "0.8", features = ["serde", "v4"] }
pnet = "0.28.0"
bincode = "1.3.3"
default-net = "0.2.0"
system_gateway = {git="https://github.com/aruntomar/system_gateway"}
>>>>>>> a6de13c9

[dev-dependencies]
test-case = "1.1"<|MERGE_RESOLUTION|>--- conflicted
+++ resolved
@@ -37,9 +37,6 @@
 tracing-subscriber = "0.2"
 json-patch = "0.2.6"
 async-trait = "0.1.50"
-<<<<<<< HEAD
-base64 = "0.13"
-=======
 actix-server = "2.0.0-beta.5"
 actix-http = "3.0.0-beta.8"
 bytes = "1.0.1"
@@ -49,7 +46,6 @@
 bincode = "1.3.3"
 default-net = "0.2.0"
 system_gateway = {git="https://github.com/aruntomar/system_gateway"}
->>>>>>> a6de13c9
 
 [dev-dependencies]
 test-case = "1.1"