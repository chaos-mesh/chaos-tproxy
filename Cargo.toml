--- conflicted
+++ resolved
@@ -44,18 +44,15 @@
 default-net = "0.9.0"
 system_gateway = {git="https://github.com/aruntomar/system_gateway"}
 base64 = "0.13.0"
-<<<<<<< HEAD
 tokio-rustls = "0.23.4"
 rustls = "0.20.4"
 derivative = "2.2.0"
 rustls-pemfile = "1.0.0"
 webpki-roots = "0.22"
 hyper-rustls = { git = "https://github.com/Andrewmatilde/hyper-rustls.git", features = ["http2"] }
-=======
 rtnetlink = "0.9.1"
 iproute2-rs = {git="https://github.com/chaos-mesh/iproute2-rs.git"}
 futures-util = "0.3"
->>>>>>> adb39a14
 
 [dev-dependencies]
 test-case = "1.2"