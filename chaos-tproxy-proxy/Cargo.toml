--- conflicted
+++ resolved
@@ -34,14 +34,11 @@
 tempfile = "3.2.0"
 uuid = { version = "0.8", features = ["serde", "v4"] }
 base64 = "0.13.0"
-<<<<<<< HEAD
 tokio-rustls = "0.23.4"
 rustls = "0.20.4"
 derivative = "2.2.0"
 rustls-pemfile = "1.0.0"
 webpki-roots = "0.22"
 hyper-rustls = { git = "https://github.com/Andrewmatilde/hyper-rustls.git", features = ["http2"] }
-=======
 rtnetlink = "0.9.1"
-futures-util = "0.3"
->>>>>>> adb39a14
+futures-util = "0.3"