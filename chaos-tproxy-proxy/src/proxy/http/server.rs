--- conflicted
+++ resolved
@@ -42,8 +42,7 @@
     pub async fn serve(&mut self, rx: Receiver<()>) -> Result<()> {
         let addr = SocketAddr::from(([0, 0, 0, 0], self.config.http_config.proxy_port));
         let listener = TcpListener::bind(addr)?;
-<<<<<<< HEAD
-        tracing::info!(target : "Proxy", "Listening");
+        tracing::info!("Proxy Listening");
         let http_config = Arc::new(self.config.http_config.clone());
         if let Some(tls_config) = &self.config.tls_config {
             let tls_client_config = Arc::new(tls_config.tls_client_config.clone());
@@ -77,23 +76,14 @@
             };
             return Ok(());
         }
-=======
-        tracing::info!("Proxy Listening");
->>>>>>> adb39a14
         select! {
             _ = async {
                 loop {
                     let stream = listener.accept().await?;
                     let addr_remote = stream.peer_addr()?;
                     let addr_local = stream.local_addr()?;
-<<<<<<< HEAD
-                    tracing::debug!(target : "Accept streaming", "remote={:?}, local={:?}", addr_remote, addr_local);
+                    tracing::debug!("Accept streaming remote={:?}, local={:?}", addr_remote, addr_local);
                     let service = HttpService::new(addr_remote, addr_local, http_config.clone(), None);
-=======
-                    tracing::debug!("Accept streaming remote={:?}, local={:?}", addr_remote, addr_local);
-                    let config = Arc::new(self.config.clone());
-                    let service = HttpService::new(addr_remote, addr_local, config);
->>>>>>> adb39a14
                     tokio::spawn(async move {
                         match serve_http_with_error_return(stream, &service).await{
                             Ok(_)=>{}
