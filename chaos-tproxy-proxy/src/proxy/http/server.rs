--- conflicted
+++ resolved
@@ -1,7 +1,7 @@
 use std::convert::TryInto;
 use std::future::Future;
 use std::matches;
-use std::net::{IpAddr, SocketAddr};
+use std::net::SocketAddr;
 use std::pin::Pin;
 use std::sync::Arc;
 use std::task::{Context, Poll};
@@ -24,13 +24,8 @@
 
 use crate::handler::http::action::{apply_request_action, apply_response_action};
 use crate::handler::http::rule::Target;
-<<<<<<< HEAD
-use crate::handler::http::selector::{select_request, select_response, select_role};
-use crate::proxy::http::config::Config;
-=======
 use crate::handler::http::selector::{select_request, select_response};
 use crate::proxy::http::config::{Config, HTTPConfig};
->>>>>>> 014d16a6
 use crate::proxy::http::connector::HttpConnector;
 use crate::proxy::tcp::listener::TcpListener;
 use crate::proxy::tcp::transparent_socket::TransparentSocket;
@@ -208,34 +203,15 @@
         }
     }
 
-    fn role_ok(&self) -> bool {
-        let role = match &self.config.role {
-            None => return true,
-            Some(r) => r.clone(),
-        };
-        let remote_v4 = match self.remote.ip() {
-            IpAddr::V4(ipv4) => ipv4,
-            _ => return false,
-        };
-        let target_v4 = match self.target.ip() {
-            IpAddr::V4(ipv4) => ipv4,
-            _ => return false,
-        };
-
-        select_role(&remote_v4, &target_v4, &role)
-    }
-
     async fn handle(self, mut request: Request<Body>) -> Result<Response<Body>> {
         let log_key = format!("{{remote = {}, target = {} }}", self.remote, self.target);
         debug!("{} : Proxy is handling http request", log_key);
-
-        let ok = self.role_ok();
         let request_rules: Vec<_> = self
             .config
             .rules
             .iter()
             .filter(|rule| {
-                ok && matches!(rule.target, Target::Request)
+                matches!(rule.target, Target::Request)
                     && select_request(self.target.port(), &request, &rule.selector)
             })
             .collect();
@@ -304,7 +280,7 @@
             .rules
             .iter()
             .filter(|rule| {
-                ok && matches!(rule.target, Target::Response)
+                matches!(rule.target, Target::Response)
                     && select_response(
                         self.target.port(),
                         &uri,
